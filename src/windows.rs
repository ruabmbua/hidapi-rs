--- conflicted
+++ resolved
@@ -1,9 +1,5 @@
-<<<<<<< HEAD
+use crate::{HidDevice, HidResult};
 pub use windows_sys::core::GUID;
-=======
->>>>>>> 08d1f55b
-use crate::{HidDevice, HidResult};
-use windows_sys::core::GUID;
 
 impl HidDevice {
     /// Get the container ID for a HID device.
